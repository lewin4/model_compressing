--- conflicted
+++ resolved
@@ -65,11 +65,7 @@
     model = get_uncompressed_model(model_config["arch"], pretrained=True).to(DEVICE)    #从网站上下载别人提供的预训练模型
     #C:\Users\LiuYan\.cache\torch\hub\checkpoints，下载到这个位置了
 
-<<<<<<< HEAD
-    #哈哈
-=======
     #哈哈3
->>>>>>> f30514cd
 
     if "permutations" in model_config and model_config.get("use_permutations", False):
         permute_model(
